--- conflicted
+++ resolved
@@ -11,17 +11,8 @@
 #include "symmetric.h"
 #include "fips202.h"
 
-<<<<<<< HEAD
 // global timing struct now defined in sign.h
 timing_info_t g_time = {0};
-=======
-// global timing variables
-double g_time_temp;
-double g_time_keygen = 0.0;
-double g_time_sign = 0.0;
-double g_time_verify = 0.0;
-double g_time_all = 0.0; // all time include packing and unpacking stage
->>>>>>> fbfdecfc
 
 /*************************************************
 * Name:        crypto_sign_keypair
@@ -109,14 +100,9 @@
   //printf("[Done] Key generation completed successfully!\n");
 
   clock_gettime(CLOCK_MONOTONIC, &end);
-<<<<<<< HEAD
   double t = (end.tv_sec - start.tv_sec) + (end.tv_nsec - start.tv_nsec) / 1e9;
   g_time.keygen += t;
   g_time.all += t;
-=======
-  g_time_keygen += (end.tv_sec - start.tv_sec) + (end.tv_nsec - start.tv_nsec) / 1e9;
-  g_time_all += g_time_keygen;
->>>>>>> fbfdecfc
 
   return 0;
 }
@@ -318,14 +304,9 @@
   //printf("[Done] Signature generated successfully!\n");
 
   clock_gettime(CLOCK_MONOTONIC, &end);
-<<<<<<< HEAD
   double t = (end.tv_sec - start.tv_sec) + (end.tv_nsec - start.tv_nsec) / 1e9;
   g_time.sign += t;
   g_time.all += t;
-=======
-  g_time_sign += (end.tv_sec - start.tv_sec) + (end.tv_nsec - start.tv_nsec) / 1e9;
-  g_time_all += g_time_sign;
->>>>>>> fbfdecfc
 
   return 0;
 }
@@ -484,14 +465,9 @@
   int valid = crypto_sign_verify_internal(sig,siglen,m,mlen,pre,2+ctxlen,pk);
 
   clock_gettime(CLOCK_MONOTONIC, &end);
-<<<<<<< HEAD
   double t = (end.tv_sec - start.tv_sec) + (end.tv_nsec - start.tv_nsec) / 1e9;
   g_time.verify += t;
   g_time.all += t;
-=======
-  g_time_verify += (end.tv_sec - start.tv_sec) + (end.tv_nsec - start.tv_nsec) / 1e9;
-  g_time_all += g_time_verify;
->>>>>>> fbfdecfc
 
   return valid;
 }
@@ -534,12 +510,8 @@
   *smlen += mlen;
 
   clock_gettime(CLOCK_MONOTONIC, &end);
-<<<<<<< HEAD
   double t = (end.tv_sec - start.tv_sec) + (end.tv_nsec - start.tv_nsec) / 1e9;
   g_time.all += t;
-=======
-  g_time_all += (end.tv_sec - start.tv_sec) + (end.tv_nsec - start.tv_nsec) / 1e9;
->>>>>>> fbfdecfc
 
   return ret;
 }
@@ -583,13 +555,11 @@
     /* All good, copy msg, return 0 */
     for(i = 0; i < *mlen; ++i)
       m[i] = sm[CRYPTO_BYTES + i];
+    
     clock_gettime(CLOCK_MONOTONIC, &end);
-<<<<<<< HEAD
     double t = (end.tv_sec - start.tv_sec) + (end.tv_nsec - start.tv_nsec) / 1e9;
     g_time.all += t;
-=======
-    g_time_all += (end.tv_sec - start.tv_sec) + (end.tv_nsec - start.tv_nsec) / 1e9;
->>>>>>> fbfdecfc
+
     return 0;
   }
 
@@ -600,17 +570,12 @@
     m[i] = 0;
 
   clock_gettime(CLOCK_MONOTONIC, &end);
-<<<<<<< HEAD
   double t = (end.tv_sec - start.tv_sec) + (end.tv_nsec - start.tv_nsec) / 1e9;
   g_time.all += t;
-=======
-  g_time_all += (end.tv_sec - start.tv_sec) + (end.tv_nsec - start.tv_nsec) / 1e9;
->>>>>>> fbfdecfc
 
   return -1;
 }
 
-<<<<<<< HEAD
 // For testing: print timing information and return timing struct
 timing_info_t print_timing_info(void)
 {
@@ -621,15 +586,4 @@
   printf("Total time (not include packing and unpacking): %.6f seconds (%.2f ms)\n", g_time.temp, g_time.temp * 1000);
   printf("Total time (NIST compliance): %.6f seconds (%.2f ms)\n", g_time.all, g_time.all * 1000); */
   return g_time;
-=======
-// For testing: print timing information
-void print_timing_info(void)
-{
-  g_time_temp = g_time_keygen + g_time_sign + g_time_verify;
-  printf("Total KeyGen time: %.6f seconds (%.2f ms)\n", g_time_keygen, g_time_keygen * 1000);
-  printf("Total Signing time: %.6f seconds (%.2f ms)\n", g_time_sign, g_time_sign * 1000);
-  printf("Total Verification time: %.6f seconds (%.2f ms)\n", g_time_verify, g_time_verify * 1000);
-  printf("Total time (not include packing and unpacking): %.6f seconds (%.2f ms)\n", g_time_temp, g_time_temp * 1000);
-  printf("Total time (NIST compliance): %.6f seconds (%.2f ms)\n", g_time_all, g_time_all * 1000);
->>>>>>> fbfdecfc
-}
+}
