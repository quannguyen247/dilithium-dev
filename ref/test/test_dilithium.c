#include <stddef.h>
#include <stdint.h>
#include <stdio.h>
#include "../randombytes.h"
#include "../sign.h"

#define MLEN 1200 // limit input for testing
#define NTESTS 1 // test count

void run_test(FILE *fout, const uint8_t *m, size_t mlen, int test_idx) {
  // KeyGen
  uint8_t pk[CRYPTO_PUBLICKEYBYTES];
  uint8_t sk[CRYPTO_SECRETKEYBYTES];
  crypto_sign_keypair(pk, sk);

  fprintf(fout, "Test #%d\n", test_idx+1);
  fprintf(fout, "KeyGen Stage:\n- Input: None\n- Output:\n");
  fprintf(fout, "* Public Key: ");
  for (int i = 0; i < CRYPTO_PUBLICKEYBYTES; i++) fprintf(fout, "%02x", pk[i]);
  fprintf(fout, "\n* Secret Key: ");
  for (int i = 0; i < CRYPTO_SECRETKEYBYTES; i++) fprintf(fout, "%02x", sk[i]);
  fprintf(fout, "\n\n");

<<<<<<< HEAD
=======
  // Make secret key sk invalid to test
  // sk[0] ^= 0xFF;

>>>>>>> fbfdecfc
  // Signing (NIST API)
  uint8_t sm[MLEN + CRYPTO_BYTES];
  size_t smlen = 0;
  crypto_sign(sm, &smlen, m, mlen, NULL, 0, sk);
<<<<<<< HEAD

  fprintf(fout, "Signing Stage (NIST API):\n- Input: input.txt, sk\n- Output:\n");
  fprintf(fout, "* Signed Message: ");
  for (size_t i = 0; i < smlen; i++) fprintf(fout, "%02x", sm[i]);
  fprintf(fout, "\n\n");

  // Open/Verify (NIST API)
  uint8_t m2[MLEN + CRYPTO_BYTES] = {0};
  size_t m2len = 0;
  int valid = crypto_sign_open(m2, &m2len, sm, smlen, NULL, 0, pk);
  fprintf(fout, "Verifying Stage (NIST API):\n- Input: signed message, pk\n- Output: %s\n", valid == 0 ? "Valid" : "Invalid");
  if (valid == 0) {
    fprintf(fout, "* Opened Message: ");
    for (size_t i = 0; i < m2len; i++) fprintf(fout, "%02x", m2[i]);
    fprintf(fout, "\n");
  }
  fprintf(fout, "\n");

  
}

int main(void)
{
  FILE *fin = fopen("test/input.txt", "rb");
  FILE *fout = fopen("test/output.txt", "w");
  if (!fin || !fout) {
    printf("File error\n");
    return 1;
  }

  // Read message from input.txt only once
  uint8_t m[MLEN + CRYPTO_BYTES] = {0};
  size_t mlen = fread(m, 1, MLEN, fin);
  fclose(fin);

  for (int test = 0; test < NTESTS; ++test) {
    run_test(fout, m, mlen, test);
=======

  fprintf(fout, "Signing Stage (NIST API):\n- Input: input.txt, sk\n- Output:\n");
  fprintf(fout, "* Signed Message: ");
  for (size_t i = 0; i < smlen; i++) fprintf(fout, "%02x", sm[i]);
  fprintf(fout, "\n\n");

  // Make signed message sm invalid to test
  // sm[0] ^= 0xFF;

  // Open/Verify (NIST API)
  uint8_t m2[MLEN + CRYPTO_BYTES] = {0};
  size_t m2len = 0;
  int valid = crypto_sign_open(m2, &m2len, sm, smlen, NULL, 0, pk);
  fprintf(fout, "Verifying Stage (NIST API):\n- Input: signed message, pk\n- Output: %s\n", valid == 0 ? "Valid" : "Invalid");
  if (valid == 0) {
    fprintf(fout, "* Opened Message: ");
    for (size_t i = 0; i < m2len; i++) fprintf(fout, "%02x", m2[i]);
    fprintf(fout, "\n");
>>>>>>> fbfdecfc
  }
  fclose(fout);

  // Print testing information
<<<<<<< HEAD
  printf("\n[Testing Information - %d runs]\n\n", NTESTS);
  timing_info_t t = print_timing_info();
  printf("Average KeyGen time: %.6fs (%.2f ms)\n", t.keygen / NTESTS, (t.keygen / NTESTS) * 1000);
  printf("Average Signing time: %.6fs (%.2f ms)\n", t.sign / NTESTS, (t.sign / NTESTS) * 1000);
  printf("Average Verification time: %.6fs (%.2f ms)\n", t.verify / NTESTS, (t.verify / NTESTS) * 1000);
  printf("Average sum time (3 stages): %.6fs (%.2f ms)\n", t.temp / NTESTS, (t.temp / NTESTS) * 1000);
  printf("Average all time (NIST compliance): %.6fs (%.2f ms)\n", t.all / NTESTS, (t.all / NTESTS) * 1000);
=======
  printf("\nTesting Information:\n");
  print_timing_info();
>>>>>>> fbfdecfc
  printf("Public key bytes = %d\n", CRYPTO_PUBLICKEYBYTES);
  printf("Secret key bytes = %d\n", CRYPTO_SECRETKEYBYTES);
  printf("Signature bytes = %d\n", CRYPTO_BYTES);

  return 0;
}<|MERGE_RESOLUTION|>--- conflicted
+++ resolved
@@ -7,7 +7,8 @@
 #define MLEN 1200 // limit input for testing
 #define NTESTS 1 // test count
 
-void run_test(FILE *fout, const uint8_t *m, size_t mlen, int test_idx) {
+void run_test(FILE *fout, const uint8_t *m, size_t mlen, int test_idx) 
+{
   // KeyGen
   uint8_t pk[CRYPTO_PUBLICKEYBYTES];
   uint8_t sk[CRYPTO_SECRETKEYBYTES];
@@ -21,17 +22,10 @@
   for (int i = 0; i < CRYPTO_SECRETKEYBYTES; i++) fprintf(fout, "%02x", sk[i]);
   fprintf(fout, "\n\n");
 
-<<<<<<< HEAD
-=======
-  // Make secret key sk invalid to test
-  // sk[0] ^= 0xFF;
-
->>>>>>> fbfdecfc
   // Signing (NIST API)
   uint8_t sm[MLEN + CRYPTO_BYTES];
   size_t smlen = 0;
   crypto_sign(sm, &smlen, m, mlen, NULL, 0, sk);
-<<<<<<< HEAD
 
   fprintf(fout, "Signing Stage (NIST API):\n- Input: input.txt, sk\n- Output:\n");
   fprintf(fout, "* Signed Message: ");
@@ -43,14 +37,12 @@
   size_t m2len = 0;
   int valid = crypto_sign_open(m2, &m2len, sm, smlen, NULL, 0, pk);
   fprintf(fout, "Verifying Stage (NIST API):\n- Input: signed message, pk\n- Output: %s\n", valid == 0 ? "Valid" : "Invalid");
-  if (valid == 0) {
+  if (!valid) {
     fprintf(fout, "* Opened Message: ");
     for (size_t i = 0; i < m2len; i++) fprintf(fout, "%02x", m2[i]);
     fprintf(fout, "\n");
   }
   fprintf(fout, "\n");
-
-  
 }
 
 int main(void)
@@ -69,31 +61,10 @@
 
   for (int test = 0; test < NTESTS; ++test) {
     run_test(fout, m, mlen, test);
-=======
-
-  fprintf(fout, "Signing Stage (NIST API):\n- Input: input.txt, sk\n- Output:\n");
-  fprintf(fout, "* Signed Message: ");
-  for (size_t i = 0; i < smlen; i++) fprintf(fout, "%02x", sm[i]);
-  fprintf(fout, "\n\n");
-
-  // Make signed message sm invalid to test
-  // sm[0] ^= 0xFF;
-
-  // Open/Verify (NIST API)
-  uint8_t m2[MLEN + CRYPTO_BYTES] = {0};
-  size_t m2len = 0;
-  int valid = crypto_sign_open(m2, &m2len, sm, smlen, NULL, 0, pk);
-  fprintf(fout, "Verifying Stage (NIST API):\n- Input: signed message, pk\n- Output: %s\n", valid == 0 ? "Valid" : "Invalid");
-  if (valid == 0) {
-    fprintf(fout, "* Opened Message: ");
-    for (size_t i = 0; i < m2len; i++) fprintf(fout, "%02x", m2[i]);
-    fprintf(fout, "\n");
->>>>>>> fbfdecfc
   }
   fclose(fout);
 
   // Print testing information
-<<<<<<< HEAD
   printf("\n[Testing Information - %d runs]\n\n", NTESTS);
   timing_info_t t = print_timing_info();
   printf("Average KeyGen time: %.6fs (%.2f ms)\n", t.keygen / NTESTS, (t.keygen / NTESTS) * 1000);
@@ -101,10 +72,6 @@
   printf("Average Verification time: %.6fs (%.2f ms)\n", t.verify / NTESTS, (t.verify / NTESTS) * 1000);
   printf("Average sum time (3 stages): %.6fs (%.2f ms)\n", t.temp / NTESTS, (t.temp / NTESTS) * 1000);
   printf("Average all time (NIST compliance): %.6fs (%.2f ms)\n", t.all / NTESTS, (t.all / NTESTS) * 1000);
-=======
-  printf("\nTesting Information:\n");
-  print_timing_info();
->>>>>>> fbfdecfc
   printf("Public key bytes = %d\n", CRYPTO_PUBLICKEYBYTES);
   printf("Secret key bytes = %d\n", CRYPTO_SECRETKEYBYTES);
   printf("Signature bytes = %d\n", CRYPTO_BYTES);
