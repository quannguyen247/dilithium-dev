--- conflicted
+++ resolved
@@ -1,13 +1,7 @@
 CC ?= /usr/bin/cc
-<<<<<<< HEAD
 CFLAGS += -Wall -Wextra -Wpedantic -Wmissing-prototypes -Wredundant-decls \
    -march=native -mtune=native -O3 -fomit-frame-pointer
-=======
-NISTFLAGS += $(CFLAGS) -march=native -mtune=native -O3 -fomit-frame-pointer
-CFLAGS += -Wall -Wextra -march=native -mtune=native -O3 -fomit-frame-pointer
->>>>>>> 32fc771d
-#CFLAGS += -DMODE=3
-#NISTFLAGS += -DMODE=3
+NISTFLAGS += -march=native -mtune=native -O3 -fomit-frame-pointer
 SOURCES = sign.c polyvec.c poly.c packing.c ntt.c reduce.c rounding.c
 HEADERS = config.h api.h params.h sign.h polyvec.h poly.h packing.h ntt.h \
   reduce.h rounding.h symmetric.h
