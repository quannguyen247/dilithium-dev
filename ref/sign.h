#ifndef SIGN_H
#define SIGN_H

#include <stddef.h>
#include <stdint.h>
#include "params.h"
#include "polyvec.h"
#include "poly.h"

#define crypto_sign_keypair DILITHIUM_NAMESPACE(keypair)
int crypto_sign_keypair(uint8_t *pk, uint8_t *sk);

#define crypto_sign_signature_internal DILITHIUM_NAMESPACE(signature_internal)
int crypto_sign_signature_internal(uint8_t *sig,
                                   size_t *siglen,
                                   const uint8_t *m,
                                   size_t mlen,
                                   const uint8_t *pre,
                                   size_t prelen,
                                   const uint8_t rnd[RNDBYTES],
                                   const uint8_t *sk);

#define crypto_sign_signature DILITHIUM_NAMESPACE(signature)
int crypto_sign_signature(uint8_t *sig, size_t *siglen,
                          const uint8_t *m, size_t mlen,
                          const uint8_t *ctx, size_t ctxlen,
                          const uint8_t *sk);

#define crypto_sign DILITHIUM_NAMESPACETOP
int crypto_sign(uint8_t *sm, size_t *smlen,
                const uint8_t *m, size_t mlen,
                const uint8_t *ctx, size_t ctxlen,
                const uint8_t *sk);

#define crypto_sign_verify_internal DILITHIUM_NAMESPACE(verify_internal)
int crypto_sign_verify_internal(const uint8_t *sig,
                                size_t siglen,
                                const uint8_t *m,
                                size_t mlen,
                                const uint8_t *pre,
                                size_t prelen,
                                const uint8_t *pk);

#define crypto_sign_verify DILITHIUM_NAMESPACE(verify)
int crypto_sign_verify(const uint8_t *sig, size_t siglen,
                       const uint8_t *m, size_t mlen,
                       const uint8_t *ctx, size_t ctxlen,
                       const uint8_t *pk);

#define crypto_sign_open DILITHIUM_NAMESPACE(open)
int crypto_sign_open(uint8_t *m, size_t *mlen,
                     const uint8_t *sm, size_t smlen,
                     const uint8_t *ctx, size_t ctxlen,
                     const uint8_t *pk);

<<<<<<< HEAD

// Timing struct for benchmarking
typedef struct {
    double keygen;
    double sign;
    double verify;
    double all;
    double temp;
} timing_info_t;

// Expose global timing variable for test aggregation
extern timing_info_t g_time;

// Print and return timing info
timing_info_t print_timing_info(void);

void run_test(FILE *fout, const uint8_t *m, size_t mlen, int test_idx);
=======
// Print timing information (defined in sign.c)
void print_timing_info(void);
>>>>>>> fbfdecfc

#endif<|MERGE_RESOLUTION|>--- conflicted
+++ resolved
@@ -53,8 +53,6 @@
                      const uint8_t *ctx, size_t ctxlen,
                      const uint8_t *pk);
 
-<<<<<<< HEAD
-
 // Timing struct for benchmarking
 typedef struct {
     double keygen;
@@ -71,9 +69,5 @@
 timing_info_t print_timing_info(void);
 
 void run_test(FILE *fout, const uint8_t *m, size_t mlen, int test_idx);
-=======
-// Print timing information (defined in sign.c)
-void print_timing_info(void);
->>>>>>> fbfdecfc
 
 #endif